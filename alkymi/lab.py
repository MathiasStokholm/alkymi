import argparse
import logging
import sys
import networkx as nx
from typing import Iterable, TextIO

from .core import Status, compute_recipe_status, create_graph, evaluate_recipe
from .logging import log
from .recipe import Recipe
from .recipes import Arg

from typing import Dict, Union, Any, List, Optional

from rich import console
from rich.progress import Progress, TaskID, TextColumn, TimeElapsedColumn, BarColumn
from rich.rule import Rule
from rich.console import Group

from .types import EvaluateProgress


class Lab:
    """
    Class used to define a collection of alkymi recipes and expose them as a command line interface (CLI)

    This can be used to create files that bear resemblance to Makefiles (see alkymi/labfile.py as an example)
    """

    def __init__(self, name: str):
        """
        Creates a new Lab with the provided name

        :param name: The name of the Lab
        """
        self._name = name
        self._recipes: List[Recipe] = []
        self._args: Dict[str, Arg] = {}
        self._console = console.Console()

    def add_recipe(self, recipe: Recipe) -> Recipe:
        """
        Add a new recipe to the Lab (this will make the recipe available through the CLI)

        :param recipe: The recipe to add
        :return: The input recipe (to allow chaining calls)
        """
        if recipe not in self._recipes:
            self._recipes.append(recipe)
        return recipe

    def add_recipes(self, *recipes: Recipe) -> None:
        """
        Add a set of recipes to the Lab (this will make the recipes available through the CLI)

        :param recipes: The recipes to add
        """
        for recipe in recipes:
            self.add_recipe(recipe)

    def register_arg(self, arg: Arg) -> None:
        """
        Register an argument with the Lab (this will make the argument settable through the CLI)

        :param arg: The argument to register
        """
        self._args[arg.name] = arg

<<<<<<< HEAD
    def _call_brew(self, target_recipe: Recipe) -> Any:
        class LabProgress(Progress):
            """
            Subclass of Progress used to render progress bars underneath a horizontal divider with a title
            """

            def get_renderables(self):
                rule = Rule(title=f"Brewing {target_recipe.name}")
                yield Group(rule, self.make_tasks_table(self.tasks))

        # Define the columns to use for progress table
        progress = LabProgress(TextColumn("[deep_sky_blue2]{task.description}"),
                               BarColumn(),
                               TextColumn("{task.completed}/{task.total} ({task.percentage}%)"),
                               TextColumn("•"),
                               TimeElapsedColumn(),
                               console=self._console)

        # Build the evaluation graph and determine recipe statuses
        graph = create_graph(target_recipe)
        statuses = compute_recipe_status(target_recipe, graph)

        # Build the progress table by adding all required tasks sorted topographically (target recipe at the bottom)
        tasks: Dict[Recipe, TaskID] = {
            recipe: progress.add_task(recipe.name, start=False, total=1, completed=0)
            for recipe in nx.topological_sort(graph)
        }

        # For all recipes that are already cached (Ok), mark them as completed from the beginning
        for recipe, task_id in tasks.items():
            if statuses[recipe] == Status.Ok:
                progress.update(task_id, description=recipe.name + " [dim cyan](cached)[/dim cyan]", completed=1)
                progress.stop_task(task_id)

        with progress:
            def _progress_callback(evaluate_progress: EvaluateProgress, recipe: Recipe, units_total=0, units_done=0):
                if evaluate_progress == EvaluateProgress.Started:
                    progress.start_task(tasks[recipe])
                elif evaluate_progress == EvaluateProgress.InProgress:
                    progress.update(tasks[recipe], total=units_total, completed=units_done)
                elif evaluate_progress == EvaluateProgress.Done:
                    progress.update(tasks[recipe], total=units_total, completed=units_done)
                    progress.stop_task(tasks[recipe])

            try:
                result, _ = evaluate_recipe(target_recipe, graph, statuses, _progress_callback)
                return result
            except KeyboardInterrupt:
                self._console.print("[bold red]Interrupted by user")
                sys.exit(1)

    def brew(self, target_recipe: Union[Recipe, str]) -> Any:
=======
    def brew(self, target_recipe: Union[Recipe, str], *, jobs=1) -> Any:
>>>>>>> fbc175ac
        """
        Brew (evaluate) a target recipe defined by its reference or name, and return the results

        :param target_recipe: The recipe to evaluate, as a reference ot by name
        :param jobs: The number of jobs to use for evaluating this recipe in parallel, defaults to 1 (no parallelism),
                     zero or negative values will cause alkymi to use the system's default number of jobs
        :return: The output of the evaluated recipe
        """
        if isinstance(target_recipe, str):
            # Try to match name
            for recipe in self._recipes:
                if recipe.name == target_recipe:
<<<<<<< HEAD
                    return self._call_brew(recipe)
=======
                    return recipe.brew(jobs=jobs)
>>>>>>> fbc175ac
            raise ValueError("Unknown recipe: {}".format(target_recipe))
        else:
            # Match recipe directly
            if target_recipe in self._recipes:
<<<<<<< HEAD
                return self._call_brew(target_recipe)
=======
                return target_recipe.brew(jobs=jobs)
>>>>>>> fbc175ac
            raise ValueError("Unknown recipe: {}".format(target_recipe.name))

    @property
    def name(self) -> str:
        """
        :return: The name of this Lab
        """
        return self._name

    @property
    def recipes(self) -> List[Recipe]:
        """
        :return: The list of recipes contained in this Lab
        """
        return self._recipes

    @property
    def args(self) -> Dict[str, Arg]:
        """
        :return: The list of args registered with this Lab
        """
        return self._args

    def _build_full_status(self) -> Dict[Recipe, Status]:
        """
        Compute statuses for all recipes (and dependent recipes) in this Lab

        :return: The statuses as a dictionary
        """
        status: Dict[Recipe, Status] = {}
        for recipe in self._recipes:
            graph = create_graph(recipe)
            status.update(compute_recipe_status(recipe, graph))
        return status

    def _add_user_args_(self, parser: argparse.ArgumentParser) -> None:
        """
        Adds user provided arguments to an ArgumentParser instance

        :param parser: The parser to add the user-provided arguments to
        """
        for arg_name, arg in self._args.items():
            # For iterables (e.g. lists), the "type" keyword is actually the type of elements in the iterable
            if issubclass(arg.type, Iterable) and not arg.type == str:
                subtype = arg.subtype if arg.subtype is not None else str
                parser.add_argument("--{}".format(arg_name), type=subtype, nargs="*", dest=arg_name)
            else:
                parser.add_argument("--{}".format(arg_name), type=arg.type, dest=arg_name)

    def __repr__(self) -> str:
        """
        :return: A string representation of this Lab with recipes and their statuses
        """
        status = self._build_full_status()
        state = ''
        for recipe in self._recipes:
            state += '\n\t{} - {}'.format(recipe.name, status[recipe])
        return '{} lab with recipes:{}'.format(self.name, state)

    def print_status(self) -> None:
        colors = {
            Status.Ok: "green",
            Status.NotEvaluatedYet: "red",
            Status.CustomDirty: "yellow",
            Status.BoundFunctionChanged: "yellow",
            Status.IngredientDirty: "yellow",
            Status.InputsChanged: "yellow",
            Status.OutputsInvalid: "yellow",
        }

        status = self._build_full_status()
        state = ''
        for recipe in self._recipes:
            color = colors[status[recipe]]
            status_string = status[recipe].name.replace("Status.", "")
            state += '\n\t[cyan]{} - [{}]{}'.format(recipe.name, color, status_string)
        self._console.print('[bold]{} lab with recipes:[/bold]{}'.format(self.name, state))

    def open(self, args: Optional[List[str]] = None, stream: TextIO = sys.stderr) -> None:
        """
        Runs the command line interface for this Lab by parsing command line arguments and carrying out the designated
        command

        :param args: The input arguments to use - will default to system args
        :param stream: The stream to print output to
        """
        if len(self.recipes) == 0:
            raise RuntimeError("No recipes added to lab - CLI is useless")

        # Use system args if nothing has been provided
        if args is None:
            args = sys.argv[1:]

        # Create the top-level parser
        parser = argparse.ArgumentParser('CLI for {}'.format(self._name))
        parser.add_argument("-v", "--verbose", action="store_true", help="Turn on verbose logging")

        subparsers = parser.add_subparsers(help='sub-command help', dest='subparser_name')

        # Create the parser for the "status" command
        status_parser = subparsers.add_parser('status', help='Prints the detailed status of the lab')
        self._add_user_args_(status_parser)

        # Create the parser for the "brew" command
        brew_parser = subparsers.add_parser('brew', help='Brew the selected recipe')
        brew_parser.add_argument('recipe', choices=[recipe.name for recipe in self._recipes], nargs="+",
                                 help='Recipe(s) to brew')
        brew_parser.add_argument("-j", "--jobs", type=int, default=1,
                                 help="Use N jobs to evaluate the recipe, more than 1 job will parallelize evaluation")
        self._add_user_args_(brew_parser)

        parsed_args = parser.parse_args(args)
        log.addHandler(logging.StreamHandler(stream))
        if parsed_args.verbose:
            log.setLevel(logging.DEBUG)
        else:
            log.setLevel(logging.INFO)

        # Set arguments if supplied
        for arg_name, arg in self._args.items():
            provided_val = getattr(parsed_args, arg_name, None)
            if provided_val is not None:
                arg.set(provided_val)

        if parsed_args.subparser_name == 'status':
            self.print_status()
        elif parsed_args.subparser_name == 'brew':
            for recipe in parsed_args.recipe:
                self.brew(recipe, jobs=parsed_args.jobs)
        else:
            # No recognized command provided - print help
            parser.print_help(file=stream)<|MERGE_RESOLUTION|>--- conflicted
+++ resolved
@@ -65,8 +65,7 @@
         """
         self._args[arg.name] = arg
 
-<<<<<<< HEAD
-    def _call_brew(self, target_recipe: Recipe) -> Any:
+    def _call_brew(self, target_recipe: Recipe, *, jobs=1) -> Any:
         class LabProgress(Progress):
             """
             Subclass of Progress used to render progress bars underneath a horizontal divider with a title
@@ -111,16 +110,13 @@
                     progress.stop_task(tasks[recipe])
 
             try:
-                result, _ = evaluate_recipe(target_recipe, graph, statuses, _progress_callback)
+                result, _ = evaluate_recipe(target_recipe, graph, statuses, jobs, _progress_callback)
                 return result
             except KeyboardInterrupt:
                 self._console.print("[bold red]Interrupted by user")
                 sys.exit(1)
 
-    def brew(self, target_recipe: Union[Recipe, str]) -> Any:
-=======
     def brew(self, target_recipe: Union[Recipe, str], *, jobs=1) -> Any:
->>>>>>> fbc175ac
         """
         Brew (evaluate) a target recipe defined by its reference or name, and return the results
 
@@ -133,20 +129,12 @@
             # Try to match name
             for recipe in self._recipes:
                 if recipe.name == target_recipe:
-<<<<<<< HEAD
-                    return self._call_brew(recipe)
-=======
-                    return recipe.brew(jobs=jobs)
->>>>>>> fbc175ac
+                    return self._call_brew(recipe, jobs=jobs)
             raise ValueError("Unknown recipe: {}".format(target_recipe))
         else:
             # Match recipe directly
             if target_recipe in self._recipes:
-<<<<<<< HEAD
-                return self._call_brew(target_recipe)
-=======
-                return target_recipe.brew(jobs=jobs)
->>>>>>> fbc175ac
+                return self._call_brew(target_recipe, jobs=jobs)
             raise ValueError("Unknown recipe: {}".format(target_recipe.name))
 
     @property
