<<<<<<< HEAD
from typing import Dict, Tuple, Optional, cast

from .types import Status, ProgressCallback
=======
import asyncio
import concurrent.futures
from asyncio import Future, AbstractEventLoop
from typing import Dict, Tuple, Optional, Awaitable, Any

from . import checksums
from .foreach_recipe import ForeachRecipe, MappedOutputs, MappedInputs
from .serialization import OutputWithValue
from .types import Status
>>>>>>> fbc175ac
from .recipe import Recipe, R
from .logging import log

import networkx as nx

OutputsAndChecksums = Tuple[R, Optional[str]]


def create_graph(recipe: Recipe[R]) -> nx.DiGraph:
    """
    Create a Directed Acyclic Graph (DAG) based on the provided recipe
    Each node in the graph represents a recipe, and has an associated "status" attribute

    :param recipe: The recipe to construct a graph for
    :return: The constructed graph
    """
    log.debug(f'Building graph for {recipe.name}')
    graph = nx.DiGraph()
    _add_recipe_to_graph(recipe, graph)
    return graph


def _add_recipe_to_graph(recipe: Recipe, graph: nx.DiGraph) -> None:
    """
    Add a node representing a recipe to the graph, and recursively add dependencies of the provided recipe as nodes with
    edges to the current node

    :param recipe: The recipe to create a node for
    :param graph: The graph to which the new node and edges should be added
    """
    graph.add_node(recipe)
    log.debug(f'Added {recipe.name} to graph')

    # For each ingredient, add an edge from the ingredient to this recipe
    for _ingredient in recipe.ingredients:
        _add_recipe_to_graph(_ingredient, graph)
        graph.add_edge(_ingredient, recipe)


def _compute_status(recipe: Recipe, graph: nx.DiGraph, statuses: Dict[Recipe, Status]) -> Status:
    """
    Compute the status for the provided recipe (and recursively for dependencies) and add them all to the provided
    'statuses' dict

    :param recipe: The recipe to compute the status for
    :param graph: The graph to use for establishing statuses
    :param statuses: A dictionary used to collect the results of the recursive call
    :return status: The status of this recipe
    """

    def _store_and_return(_status: Status) -> Status:
        """
        Helper function to store a result in the 'statuses' dict before returning it
        """
        statuses[recipe] = _status
        return _status

    # Determine statuses of dependencies - note that this recursively computes statuses for dependencies and adds them
    # to 'statuses', so this needs to be called before any return
    dependencies = tuple(graph.predecessors(recipe))
    ingredient_statuses = tuple(
        _compute_status(ingredient, graph, statuses)
        for ingredient in dependencies
    )

    # If output checksum is None (or transient), a full re-evaluation is needed
    if recipe.transient or recipe.output_checksum is None:
        return _store_and_return(Status.NotEvaluatedYet)

    # Check if one or more ingredients (dependencies) are dirty
    if any(status != Status.Ok for status in ingredient_statuses):
        return _store_and_return(Status.IngredientDirty)

    # Check if one or more ingredients (dependencies) are dirty
    ingredient_output_checksums: Tuple[Optional[str], ...] = tuple(
        ingredient.output_checksum
        for ingredient in dependencies
        if ingredient.output_checksum is not None
    )
    status = is_clean(recipe, ingredient_output_checksums)
    return _store_and_return(status)


def compute_recipe_status(recipe: Recipe[R], graph: nx.DiGraph) -> Dict[Recipe, Status]:
    """
    Compute the Status for the provided recipe and all dependencies (ingredients or mapped inputs)

    :param recipe: The recipe for which status should be computed
    :param graph: The graph representing the recipe and all its dependencies
    :return: The status of the provided recipe and all dependencies as a dictionary
    """
    # Start recursion with an empty status dict
    statuses: Dict[Recipe, Status] = {}
    _compute_status(recipe, graph, statuses)
    return statuses


<<<<<<< HEAD
def evaluate_recipe(recipe: Recipe[R], graph: nx.DiGraph, statuses: Dict[Recipe, Status],
                    progress_callback: Optional[ProgressCallback] = None) -> OutputsAndChecksums[R]:
=======
def invoke(recipe: Recipe, inputs: Tuple[Any, ...], input_checksums: Tuple[Optional[str], ...]) -> OutputsAndChecksums:
    """
    Evaluate the Recipe using the provided inputs. This will call the bound function on the inputs.

    :param recipe: The recipe to evaluate given the provided inputs
    :param inputs: The inputs provided by the ingredients (dependencies) of the Recipe
    :param input_checksums: The (possibly new) input checksum
    """
    log.debug('Invoking recipe: {}'.format(recipe.name))
    outputs = recipe(*inputs)
    recipe.set_result(outputs, input_checksums)
    return recipe.outputs, recipe.output_checksum


def invoke_foreach(recipe: ForeachRecipe, inputs: Tuple[Any, ...],
                   input_checksums: Tuple[Optional[str], ...],
                   executor: Optional[concurrent.futures.Executor]) -> OutputsAndChecksums:
    """
    Evaluate the ForeachRecipe using the provided inputs. This will apply the bound function to each item in the
    "mapped_inputs". If the result for any item is already cached, that result will be used instead (the checksum
    is used to check this). Only items from the immediately previous invoke call will be cached

    :param recipe: The ForeachRecipe to evaluate given the provided inputs
    :param inputs: The inputs provided by the ingredients (dependencies) of the ForeachRecipe
    :param input_checksums: The (possibly new) input checksum to use for checking cleanliness
    :param executor: The executor to use for calling the bound function in parallel
    """
    log.debug("Invoking recipe: {}".format(recipe.name))

    # The first ingredient will provide the sequence to apply the bound function too
    mapped_inputs = inputs[0]
    mapped_inputs_checksum = input_checksums[0]
    other_inputs = inputs[1:]
    other_input_checksums = input_checksums[1:]

    if not (isinstance(mapped_inputs, list) or isinstance(mapped_inputs, dict)):
        raise RuntimeError("Cannot handle type in invoke(): {}".format(type(mapped_inputs)))

    mapped_inputs_of_same_type = recipe.mapped_inputs_type == type(mapped_inputs)

    # Check if a full reevaluation across all mapped inputs is needed
    needs_full_eval = recipe.transient or not mapped_inputs_of_same_type

    # Check if bound function has changed - this should cause a full reevaluation
    if not needs_full_eval:
        if recipe.function_hash != recipe.last_function_hash:
            needs_full_eval = True

    # Check if we actually need to do any work (in case everything remains the same as last invocation)
    if not needs_full_eval and recipe.input_checksums is not None:
        if recipe.input_checksums == input_checksums:
            # Outputs have to be valid for us to return them
            if recipe.outputs_valid:
                log.debug("Returning early since mapped inputs did not change since last evaluation")
                return recipe.outputs, recipe.output_checksum
        # If input checksums do not match, a full re-evaluation is needed if the mapped checksums match, since the
        # mismatch has to be caused by a non-mapped input
        elif mapped_inputs_checksum == recipe.mapped_inputs_checksum:
            needs_full_eval = True

    # Catch up on already done work
    # TODO(mathias): Refactor this insanity to avoid the list/dict type checking
    outputs: MappedOutputs = [] if isinstance(mapped_inputs, list) else {}
    evaluated: MappedInputs = [] if isinstance(mapped_inputs, list) else {}
    not_evaluated: MappedInputs = [] if isinstance(mapped_inputs, list) else {}
    if needs_full_eval or recipe.mapped_outputs is None:
        not_evaluated = mapped_inputs
    else:
        if isinstance(mapped_inputs, list) and isinstance(outputs, list) \
                and isinstance(evaluated, list) and isinstance(not_evaluated, list):
            for item in mapped_inputs:
                # Try to look up cached result for this input
                try:
                    new_checksum = checksums.checksum(item)
                    idx = recipe.mapped_inputs_checksums.index(new_checksum)  # type: ignore
                    found_checksum = recipe.mapped_inputs_checksums[idx]  # type: ignore
                    if new_checksum == found_checksum:
                        found_output = recipe.mapped_outputs[idx]
                        if found_output.valid:
                            outputs.append(found_output)
                            evaluated.append(item)
                            continue
                except ValueError:
                    pass
                not_evaluated.append(item)
        elif isinstance(mapped_inputs, dict):
            for key, item in mapped_inputs.items():
                # Try to look up cached result for this input
                found_checksum = recipe.mapped_inputs_checksums.get(key, None)  # type: ignore
                if found_checksum is not None:
                    new_checksum = checksums.checksum(key)
                    if new_checksum == found_checksum:
                        found_output = recipe.mapped_outputs[key]
                        if found_output.valid:
                            outputs[key] = found_output
                            evaluated[key] = item
                            continue
                not_evaluated[key] = item

    log.debug("Num already cached results: {}/{}".format(len(evaluated), len(mapped_inputs)))
    if len(evaluated) == len(mapped_inputs):
        log.debug("Returning early since all items were already cached")
        recipe.set_current_result(evaluated, outputs, mapped_inputs_checksum, other_input_checksums, True)
        return recipe.outputs, recipe.output_checksum

    # Perform remaining work - store state every time an evaluation is successful
    if isinstance(not_evaluated, list) and isinstance(outputs, list) and isinstance(evaluated, list):
        if executor is not None:
            results = executor.map(lambda _item: recipe(_item, *other_inputs), not_evaluated)
        else:
            results = map(lambda _item: recipe(_item, *other_inputs), not_evaluated)
        for item, result in zip(not_evaluated, results):
            outputs.append(OutputWithValue(result, checksums.checksum(result)))
            evaluated.append(item)
            recipe.set_current_result(evaluated, outputs, mapped_inputs_checksum, other_input_checksums, False)
    elif isinstance(not_evaluated, dict):
        if executor is not None:
            results = executor.map(lambda _item: recipe(_item, *other_inputs), not_evaluated.values())
        else:
            results = map(lambda _item: recipe(_item, *other_inputs), not_evaluated.values())
        for (key, item), result in zip(not_evaluated.items(), results):
            outputs[key] = OutputWithValue(result, checksums.checksum(result))
            evaluated[key] = item
            recipe.set_current_result(evaluated, outputs, mapped_inputs_checksum, other_input_checksums, False)

    recipe.set_current_result(evaluated, outputs, mapped_inputs_checksum, other_input_checksums, True)
    return recipe.outputs, recipe.output_checksum


def retrieve_recipe_outputs(foreach_executor: Optional[concurrent.futures.Executor], recipe: Recipe, status: Status,
                            inputs_and_checksums: Tuple[OutputsAndChecksums, ...] = ()) -> OutputsAndChecksums:
    """
    Helper function to delegate recipe invocation calls

    :param foreach_executor: The executor (if any) that should be used for evaluating ForeachRecipes in parallel
    :param recipe: The recipe to evaluate using the executor
    :param status: The status of the recipe - used to skip evaluation if unnecessary
    :param inputs_and_checksums: The inputs and checksums of these to provide to the recipe for evaluation
    :return: The output(s) and checksum(s) of the recipe
    """
    # If status is not Ok, call invoke to run recipe
    if status != Status.Ok:
        _inputs = tuple(inp[0] for inp in inputs_and_checksums)
        _input_checksums = tuple(inp[1] for inp in inputs_and_checksums)
        if isinstance(recipe, ForeachRecipe):
            return invoke_foreach(recipe, _inputs, _input_checksums, foreach_executor)
        else:
            return invoke(recipe, _inputs, _input_checksums)
    return recipe.outputs, recipe.output_checksum


async def schedule(loop: AbstractEventLoop, graph_executor: concurrent.futures.Executor,
                   foreach_executor: Optional[concurrent.futures.Executor], recipe: Recipe,
                   statuses: Dict[Recipe, Status],
                   inputs_and_checksum_futures: Tuple[Awaitable[OutputsAndChecksums], ...]) -> Future:
    """
    Helper function used to asynchronously await inputs from dependant recipe futures, and then retrieve the output of
    the provided recipe using the provided executor (evaluating it if necessary)

    :param loop: The asyncio event loop to use for scheduling the recipe evaluation
    :param graph_executor: The executor that is being used to evaluate the graph
    :param foreach_executor: The executor (if any) that should be used for evaluating ForeachRecipes in parallel
    :param recipe: The recipe to evaluate using the executor
    :param statuses: The statuses of the recipes contained in the graph - used to skip evaluation if unnecessary
    :param inputs_and_checksum_futures: A tuple of futures to await before providing them to the recipe evaluation
    :return: A future that will eventually return the output(s) and checksum(s) of the recipe
    """
    inputs_and_checksums = tuple([await inp for inp in inputs_and_checksum_futures])
    return loop.run_in_executor(graph_executor, retrieve_recipe_outputs, foreach_executor, recipe, statuses[recipe],
                                inputs_and_checksums)


def evaluate_recipe(recipe: Recipe[R], graph: nx.DiGraph, statuses: Dict[Recipe, Status], jobs: int) -> \
        OutputsAndChecksums[R]:
>>>>>>> fbc175ac
    """
    Evaluate a Recipe, including any dependencies that are not up-to-date

    :param recipe: The recipe to evaluate
    :param graph: The graph to use for evaluation
    :param statuses: The statuses of the recipes contained in the graph - used to skip evaluation if unnecessary
    :param jobs: The number of jobs to use for evaluating the recipe in parallel, 1 job corresponds to no parallelism,
                 zero or negative values will cause alkymi to use the system's default number of jobs
    :return: The output(s) and checksum(s) of the evaluated recipe
    """
    # Create the executor to use for evaluating recipes
    executor = concurrent.futures.ThreadPoolExecutor(max_workers=jobs if jobs > 0 else None)

    # If we have more than 1 job (threads) available, also use the executor for running ForeachRecipes in parallel
    foreach_executor = executor if jobs > 1 else None

    # Create the asyncio event loop and set it on the calling thread
    loop = asyncio.new_event_loop()
    asyncio.set_event_loop(loop)

    async def _execute() -> OutputsAndChecksums[R]:
        # Sort the graph topographically, such that any recipe in the sorted list only depends on earlier recipes
        # This guarantees that futures only depend on already created futures
        recipes = list(nx.topological_sort(graph))

        # Schedule all recipes to execute as soon as their inputs are available
        tasks: Dict[Recipe, Future] = {}
        for _recipe in recipes:
            input_futures = tuple(tasks[ingredient] for ingredient in _recipe.ingredients)
            tasks[_recipe] = await schedule(loop, executor, foreach_executor, _recipe, statuses, input_futures)

<<<<<<< HEAD
        # Collect inputs and checksums
        inputs = tuple(recipe.outputs for recipe in recipe.ingredients)
        input_checksums = tuple(recipe.output_checksum for recipe in recipe.ingredients)
        recipe.invoke(inputs, input_checksums, progress_callback)
=======
        # Wait for future for target recipe to return
        return await tasks[recipe]
>>>>>>> fbc175ac

    # Return the output and checksum of the final recipe
    output, checksum = loop.run_until_complete(_execute())
    return output, checksum


def is_clean(recipe: Recipe[R], new_input_checksums: Tuple[Optional[str], ...]) -> Status:
    """
    Check whether a Recipe is clean (result is cached) based on a set of (potentially new) input checksums

    :param recipe: The Recipe to check for cleanliness
    :param new_input_checksums: The (potentially new) input checksums to use for checking cleanliness
    :return: Whether the recipe is clean represented by the Status enum
    """
    # Non-pure function may have been changed by external circumstances, use custom check
    if recipe.custom_cleanliness_func is not None:
        if not recipe.custom_cleanliness_func(recipe.outputs):
            return Status.CustomDirty

    # Not clean if outputs were never generated
    if recipe.output_checksum is None:
        return Status.NotEvaluatedYet

    # Compute input checksums and perform equality check
    if recipe.input_checksums != new_input_checksums:
        log.debug('{} -> dirty: input checksums changed'.format(recipe.name))
        return Status.InputsChanged

    # Check if bound function has changed
    if recipe.last_function_hash is not None:
        if recipe.last_function_hash != recipe.function_hash:
            return Status.BoundFunctionChanged

    # Not clean if any output is no longer valid
    if not recipe.outputs_valid:
        return Status.OutputsInvalid

    # All checks passed
    return Status.Ok


def brew(recipe: Recipe[R], *, jobs: int) -> R:
    """
    Evaluate a Recipe and all dependent inputs - this will build the computational graph and execute any needed
    dependencies to produce the outputs of the input Recipe

    :param recipe: The Recipe to evaluate
    :param jobs: The number of jobs to use for evaluating the recipe in parallel, 1 job corresponds to no parallelism,
                 zero or negative values will cause alkymi to use the system's default number of jobs
    :return: The outputs of the Recipe (which correspond to the outputs of the bound function)
    """
    graph = create_graph(recipe)
    statuses = compute_recipe_status(recipe, graph)
    result, _ = evaluate_recipe(recipe, graph, statuses, jobs)
    return result<|MERGE_RESOLUTION|>--- conflicted
+++ resolved
@@ -1,8 +1,3 @@
-<<<<<<< HEAD
-from typing import Dict, Tuple, Optional, cast
-
-from .types import Status, ProgressCallback
-=======
 import asyncio
 import concurrent.futures
 from asyncio import Future, AbstractEventLoop
@@ -11,8 +6,7 @@
 from . import checksums
 from .foreach_recipe import ForeachRecipe, MappedOutputs, MappedInputs
 from .serialization import OutputWithValue
-from .types import Status
->>>>>>> fbc175ac
+from .types import Status, ProgressCallback, EvaluateProgress
 from .recipe import Recipe, R
 from .logging import log
 
@@ -110,11 +104,7 @@
     return statuses
 
 
-<<<<<<< HEAD
-def evaluate_recipe(recipe: Recipe[R], graph: nx.DiGraph, statuses: Dict[Recipe, Status],
-                    progress_callback: Optional[ProgressCallback] = None) -> OutputsAndChecksums[R]:
-=======
-def invoke(recipe: Recipe, inputs: Tuple[Any, ...], input_checksums: Tuple[Optional[str], ...]) -> OutputsAndChecksums:
+def invoke(recipe: Recipe, inputs: Tuple[Any, ...], input_checksums: Tuple[Optional[str], ...], progress_callback: Optional[ProgressCallback] = None) -> OutputsAndChecksums:
     """
     Evaluate the Recipe using the provided inputs. This will call the bound function on the inputs.
 
@@ -123,14 +113,18 @@
     :param input_checksums: The (possibly new) input checksum
     """
     log.debug('Invoking recipe: {}'.format(recipe.name))
+    if progress_callback is not None:
+        progress_callback(EvaluateProgress.Started, recipe, 1, 1)
     outputs = recipe(*inputs)
     recipe.set_result(outputs, input_checksums)
+    if progress_callback is not None:
+        progress_callback(EvaluateProgress.Done, recipe, 1, 1)
     return recipe.outputs, recipe.output_checksum
 
 
 def invoke_foreach(recipe: ForeachRecipe, inputs: Tuple[Any, ...],
                    input_checksums: Tuple[Optional[str], ...],
-                   executor: Optional[concurrent.futures.Executor]) -> OutputsAndChecksums:
+                   executor: Optional[concurrent.futures.Executor], progress_callback: Optional[ProgressCallback] = None) -> OutputsAndChecksums:
     """
     Evaluate the ForeachRecipe using the provided inputs. This will apply the bound function to each item in the
     "mapped_inputs". If the result for any item is already cached, that result will be used instead (the checksum
@@ -213,6 +207,9 @@
                             continue
                 not_evaluated[key] = item
 
+    if progress_callback is not None:
+        progress_callback(EvaluateProgress.Started, recipe, len(mapped_inputs), len(evaluated))
+
     log.debug("Num already cached results: {}/{}".format(len(evaluated), len(mapped_inputs)))
     if len(evaluated) == len(mapped_inputs):
         log.debug("Returning early since all items were already cached")
@@ -229,6 +226,8 @@
             outputs.append(OutputWithValue(result, checksums.checksum(result)))
             evaluated.append(item)
             recipe.set_current_result(evaluated, outputs, mapped_inputs_checksum, other_input_checksums, False)
+            if progress_callback is not None:
+                progress_callback(EvaluateProgress.InProgress, recipe, len(mapped_inputs), len(evaluated))
     elif isinstance(not_evaluated, dict):
         if executor is not None:
             results = executor.map(lambda _item: recipe(_item, *other_inputs), not_evaluated.values())
@@ -238,13 +237,17 @@
             outputs[key] = OutputWithValue(result, checksums.checksum(result))
             evaluated[key] = item
             recipe.set_current_result(evaluated, outputs, mapped_inputs_checksum, other_input_checksums, False)
+            if progress_callback is not None:
+                progress_callback(EvaluateProgress.InProgress, recipe, len(mapped_inputs), len(evaluated))
 
     recipe.set_current_result(evaluated, outputs, mapped_inputs_checksum, other_input_checksums, True)
+    if progress_callback is not None:
+        progress_callback(EvaluateProgress.Done, recipe, len(mapped_inputs), len(evaluated))
     return recipe.outputs, recipe.output_checksum
 
 
 def retrieve_recipe_outputs(foreach_executor: Optional[concurrent.futures.Executor], recipe: Recipe, status: Status,
-                            inputs_and_checksums: Tuple[OutputsAndChecksums, ...] = ()) -> OutputsAndChecksums:
+                            inputs_and_checksums: Tuple[OutputsAndChecksums, ...] = (), progress_callback: Optional[ProgressCallback] = None) -> OutputsAndChecksums:
     """
     Helper function to delegate recipe invocation calls
 
@@ -259,16 +262,16 @@
         _inputs = tuple(inp[0] for inp in inputs_and_checksums)
         _input_checksums = tuple(inp[1] for inp in inputs_and_checksums)
         if isinstance(recipe, ForeachRecipe):
-            return invoke_foreach(recipe, _inputs, _input_checksums, foreach_executor)
+            return invoke_foreach(recipe, _inputs, _input_checksums, foreach_executor, progress_callback)
         else:
-            return invoke(recipe, _inputs, _input_checksums)
+            return invoke(recipe, _inputs, _input_checksums, progress_callback)
     return recipe.outputs, recipe.output_checksum
 
 
 async def schedule(loop: AbstractEventLoop, graph_executor: concurrent.futures.Executor,
                    foreach_executor: Optional[concurrent.futures.Executor], recipe: Recipe,
                    statuses: Dict[Recipe, Status],
-                   inputs_and_checksum_futures: Tuple[Awaitable[OutputsAndChecksums], ...]) -> Future:
+                   inputs_and_checksum_futures: Tuple[Awaitable[OutputsAndChecksums], ...], progress_callback: Optional[ProgressCallback] = None) -> Future:
     """
     Helper function used to asynchronously await inputs from dependant recipe futures, and then retrieve the output of
     the provided recipe using the provided executor (evaluating it if necessary)
@@ -283,12 +286,12 @@
     """
     inputs_and_checksums = tuple([await inp for inp in inputs_and_checksum_futures])
     return loop.run_in_executor(graph_executor, retrieve_recipe_outputs, foreach_executor, recipe, statuses[recipe],
-                                inputs_and_checksums)
-
-
-def evaluate_recipe(recipe: Recipe[R], graph: nx.DiGraph, statuses: Dict[Recipe, Status], jobs: int) -> \
+                                inputs_and_checksums, progress_callback)
+
+
+def evaluate_recipe(recipe: Recipe[R], graph: nx.DiGraph, statuses: Dict[Recipe, Status], jobs: int,
+                    progress_callback: Optional[ProgressCallback] = None) -> \
         OutputsAndChecksums[R]:
->>>>>>> fbc175ac
     """
     Evaluate a Recipe, including any dependencies that are not up-to-date
 
@@ -318,17 +321,10 @@
         tasks: Dict[Recipe, Future] = {}
         for _recipe in recipes:
             input_futures = tuple(tasks[ingredient] for ingredient in _recipe.ingredients)
-            tasks[_recipe] = await schedule(loop, executor, foreach_executor, _recipe, statuses, input_futures)
-
-<<<<<<< HEAD
-        # Collect inputs and checksums
-        inputs = tuple(recipe.outputs for recipe in recipe.ingredients)
-        input_checksums = tuple(recipe.output_checksum for recipe in recipe.ingredients)
-        recipe.invoke(inputs, input_checksums, progress_callback)
-=======
+            tasks[_recipe] = await schedule(loop, executor, foreach_executor, _recipe, statuses, input_futures, progress_callback)
+
         # Wait for future for target recipe to return
         return await tasks[recipe]
->>>>>>> fbc175ac
 
     # Return the output and checksum of the final recipe
     output, checksum = loop.run_until_complete(_execute())
