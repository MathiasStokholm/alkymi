--- conflicted
+++ resolved
@@ -105,12 +105,9 @@
     return statuses
 
 
-<<<<<<< HEAD
-def invoke(recipe: Recipe, inputs: Tuple[Any, ...], input_checksums: Tuple[Optional[str], ...], progress_callback: Optional[ProgressCallback] = None) -> OutputsAndChecksums:
-=======
 async def invoke(recipe: Recipe, inputs: Tuple[Any, ...], input_checksums: Tuple[Optional[str], ...],
-                 loop: AbstractEventLoop, executor: Optional[concurrent.futures.Executor]) -> OutputsAndChecksums:
->>>>>>> 7bc34360
+                 loop: AbstractEventLoop, executor: Optional[concurrent.futures.Executor],
+                 progress_callback: Optional[ProgressCallback] = None) -> OutputsAndChecksums:
     """
     Evaluate the Recipe using the provided inputs. This will call the bound function on the inputs.
 
@@ -121,32 +118,23 @@
     :param executor: An optional executor to use for evaluating bound functions in parallel
     """
     log.debug('Invoking recipe: {}'.format(recipe.name))
-<<<<<<< HEAD
     if progress_callback is not None:
         progress_callback(EvaluateProgress.Started, recipe, 1, 1)
-    outputs = recipe(*inputs)
-=======
     if executor is not None:
         outputs = await loop.run_in_executor(executor, recipe, *inputs)
     else:
         outputs = recipe(*inputs)
->>>>>>> 7bc34360
     recipe.set_result(outputs, input_checksums)
     if progress_callback is not None:
         progress_callback(EvaluateProgress.Done, recipe, 1, 1)
     return recipe.outputs, recipe.output_checksum
 
 
-<<<<<<< HEAD
-def invoke_foreach(recipe: ForeachRecipe, inputs: Tuple[Any, ...],
-                   input_checksums: Tuple[Optional[str], ...],
-                   executor: Optional[concurrent.futures.Executor], progress_callback: Optional[ProgressCallback] = None) -> OutputsAndChecksums:
-=======
 async def invoke_foreach(recipe: ForeachRecipe, inputs: Tuple[Any, ...],
                          input_checksums: Tuple[Optional[str], ...],
                          loop: AbstractEventLoop,
-                         executor: Optional[concurrent.futures.Executor]) -> OutputsAndChecksums:
->>>>>>> 7bc34360
+                         executor: Optional[concurrent.futures.Executor],
+                         progress_callback: Optional[ProgressCallback] = None) -> OutputsAndChecksums:
     """
     Evaluate the ForeachRecipe using the provided inputs. This will apply the bound function to each item in the
     "mapped_inputs". If the result for any item is already cached, that result will be used instead (the checksum
@@ -243,7 +231,8 @@
     results: typing.Iterable[Any]
     if isinstance(not_evaluated, list) and isinstance(outputs, list) and isinstance(evaluated, list):
         if executor is not None:
-            results = [loop.run_in_executor(executor, recipe.__call__, _item, *other_inputs) for _item in not_evaluated]
+            results = [loop.run_in_executor(executor, recipe.__call__, _item, *other_inputs) for _item in
+                       not_evaluated]
         else:
             results = map(lambda _item: recipe(_item, *other_inputs), not_evaluated)
         for item, maybe_async_result in zip(not_evaluated, results):
@@ -273,13 +262,9 @@
     return recipe.outputs, recipe.output_checksum
 
 
-<<<<<<< HEAD
-def retrieve_recipe_outputs(foreach_executor: Optional[concurrent.futures.Executor], recipe: Recipe, status: Status,
-                            inputs_and_checksums: Tuple[OutputsAndChecksums, ...] = (), progress_callback: Optional[ProgressCallback] = None) -> OutputsAndChecksums:
-=======
 async def schedule(loop: AbstractEventLoop, executor: Optional[concurrent.futures.Executor], recipe: Recipe,
-                   status: Status, inputs_and_checksum_futures: Tuple[Task, ...]) -> OutputsAndChecksums:
->>>>>>> 7bc34360
+                   status: Status, inputs_and_checksum_futures: Tuple[Task, ...],
+                   progress_callback: Optional[ProgressCallback] = None) -> OutputsAndChecksums:
     """
     Helper function used to asynchronously await inputs from dependant recipes, and then retrieve the output of the
     provided recipe (evaluating it if necessary).
@@ -299,39 +284,11 @@
         _inputs = tuple(inp[0] for inp in inputs_and_checksums)
         _input_checksums = tuple(inp[1] for inp in inputs_and_checksums)
         if isinstance(recipe, ForeachRecipe):
-<<<<<<< HEAD
-            return invoke_foreach(recipe, _inputs, _input_checksums, foreach_executor, progress_callback)
+            return await invoke_foreach(recipe, _inputs, _input_checksums, loop, executor, progress_callback)
         else:
-            return invoke(recipe, _inputs, _input_checksums, progress_callback)
+            return await invoke(recipe, _inputs, _input_checksums, loop, executor, progress_callback)
+
     return recipe.outputs, recipe.output_checksum
-
-
-async def schedule(loop: AbstractEventLoop, graph_executor: concurrent.futures.Executor,
-                   foreach_executor: Optional[concurrent.futures.Executor], recipe: Recipe,
-                   statuses: Dict[Recipe, Status],
-                   inputs_and_checksum_futures: Tuple[Awaitable[OutputsAndChecksums], ...], progress_callback: Optional[ProgressCallback] = None) -> Future:
-    """
-    Helper function used to asynchronously await inputs from dependant recipe futures, and then retrieve the output of
-    the provided recipe using the provided executor (evaluating it if necessary)
-
-    :param loop: The asyncio event loop to use for scheduling the recipe evaluation
-    :param graph_executor: The executor that is being used to evaluate the graph
-    :param foreach_executor: The executor (if any) that should be used for evaluating ForeachRecipes in parallel
-    :param recipe: The recipe to evaluate using the executor
-    :param statuses: The statuses of the recipes contained in the graph - used to skip evaluation if unnecessary
-    :param inputs_and_checksum_futures: A tuple of futures to await before providing them to the recipe evaluation
-    :return: A future that will eventually return the output(s) and checksum(s) of the recipe
-    """
-    inputs_and_checksums = tuple([await inp for inp in inputs_and_checksum_futures])
-    return loop.run_in_executor(graph_executor, retrieve_recipe_outputs, foreach_executor, recipe, statuses[recipe],
-                                inputs_and_checksums, progress_callback)
-=======
-            return await invoke_foreach(recipe, _inputs, _input_checksums, loop, executor)
-        else:
-            return await invoke(recipe, _inputs, _input_checksums, loop, executor)
-
-    return recipe.outputs, recipe.output_checksum
->>>>>>> 7bc34360
 
 
 def evaluate_recipe(recipe: Recipe[R], graph: nx.DiGraph, statuses: Dict[Recipe, Status], jobs: int,
@@ -369,11 +326,8 @@
         tasks: Dict[Recipe, Task] = {}
         for _recipe in recipes:
             input_futures = tuple(tasks[ingredient] for ingredient in _recipe.ingredients)
-<<<<<<< HEAD
-            tasks[_recipe] = await schedule(loop, executor, foreach_executor, _recipe, statuses, input_futures, progress_callback)
-=======
-            tasks[_recipe] = loop.create_task(schedule(loop, executor, _recipe, statuses[_recipe], input_futures))
->>>>>>> 7bc34360
+            tasks[_recipe] = loop.create_task(
+                schedule(loop, executor, _recipe, statuses[_recipe], input_futures, progress_callback))
 
         # Wait for future for target recipe to return
         return await tasks[recipe]
