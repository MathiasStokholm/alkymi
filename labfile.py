--- conflicted
+++ resolved
@@ -28,14 +28,10 @@
 
     :param test_files: The pytest files to execute
     """
-<<<<<<< HEAD
-    result = pytest.main(args=[str(file) for file in test_files] + ["-sv"])
-=======
     # Run pytest in a separate thread to avoid asyncio recursion issues
     from concurrent.futures import ThreadPoolExecutor
     executor = ThreadPoolExecutor(max_workers=1)
     result = executor.submit(pytest.main, args=[str(file) for file in test_files]).result()
->>>>>>> ea4b7666
     if result != pytest.ExitCode.OK:
         exit(1)
 
